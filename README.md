--- conflicted
+++ resolved
@@ -276,11 +276,7 @@
 # or use the convenience alias
 python run.py --execution-provider amd
 # Windows users can also run the helper script
-<<<<<<< HEAD
  run-directml.bat
- ```
-=======
->>>>>>> 3d4f15f0
 
 3. Notes:
 
