--- conflicted
+++ resolved
@@ -153,7 +153,7 @@
         if any(normalized_provider in encoded_provider for normalized_provider in normalized_execution_providers)
     ]
 
-<<<<<<< HEAD
+
     if (
         decoded
         and 'CPUExecutionProvider' in available_providers
@@ -165,8 +165,7 @@
     ):
         decoded.append('CPUExecutionProvider')
 
-=======
->>>>>>> a3dead3e
+main
     if not decoded and normalized_execution_providers and 'CPUExecutionProvider' in available_providers:
         print('\033[33mRequested execution provider is not available. Falling back to CPU.\033[0m')
         decoded = ['CPUExecutionProvider']
