import os
import sys
# single thread doubles cuda performance - needs to be set before torch import
if any(arg.startswith('--execution-provider') for arg in sys.argv):
    os.environ['OMP_NUM_THREADS'] = '1'
# reduce tensorflow log level
os.environ['TF_CPP_MIN_LOG_LEVEL'] = '2'
import warnings
from typing import List
import platform
import signal
import shutil
import argparse
import torch
import onnxruntime
import tensorflow

import modules.globals
import modules.metadata
import modules.ui as ui
from modules.processors.frame.core import get_frame_processors_modules
from modules.utilities import has_image_extension, is_image, is_video, detect_fps, create_video, extract_frames, get_temp_frame_paths, restore_audio, create_temp, move_temp, clean_temp, normalize_output_path

if 'ROCMExecutionProvider' in modules.globals.execution_providers:
    del torch

warnings.filterwarnings('ignore', category=FutureWarning, module='insightface')
warnings.filterwarnings('ignore', category=UserWarning, module='torchvision')


def _parse_face_detector_size(value: str) -> tuple[int, int]:
    normalized = value.lower().replace(" ", "").replace(",", "x")
    if "x" not in normalized:
        raise argparse.ArgumentTypeError(
            "face detector size must be in WIDTHxHEIGHT format"
        )

    width_str, height_str = normalized.split("x", 1)

    try:
        width = int(width_str)
        height = int(height_str)
    except ValueError as error:
        raise argparse.ArgumentTypeError(
            "face detector size must contain integer dimensions"
        ) from error

    if width <= 0 or height <= 0:
        raise argparse.ArgumentTypeError(
            "face detector size dimensions must be positive"
        )

    return (width, height)


def parse_args() -> None:
    signal.signal(signal.SIGINT, lambda signal_number, frame: destroy())
    program = argparse.ArgumentParser()
    program.add_argument('-s', '--source', help='select an source image', dest='source_path')
    program.add_argument('-t', '--target', help='select an target image or video', dest='target_path')
    program.add_argument('-o', '--output', help='select output file or directory', dest='output_path')
    program.add_argument('--frame-processor', help='pipeline of frame processors', dest='frame_processor', default=['face_swapper'], choices=['face_swapper', 'face_enhancer'], nargs='+')
    program.add_argument('--keep-fps', help='keep original fps', dest='keep_fps', action='store_true', default=False)
    program.add_argument('--keep-audio', help='keep original audio', dest='keep_audio', action='store_true', default=True)
    program.add_argument('--keep-frames', help='keep temporary frames', dest='keep_frames', action='store_true', default=False)
    program.add_argument('--many-faces', help='process every face', dest='many_faces', action='store_true', default=False)
    program.add_argument('--nsfw-filter', help='filter the NSFW image or video', dest='nsfw_filter', action='store_true', default=False)
    program.add_argument('--map-faces', help='map source target faces', dest='map_faces', action='store_true', default=False)
    program.add_argument('--mouth-mask', help='mask the mouth region', dest='mouth_mask', action='store_true', default=False)
    program.add_argument('--video-encoder', help='adjust output video encoder', dest='video_encoder', default='libx264', choices=['libx264', 'libx265', 'libvpx-vp9'])
    program.add_argument('--video-quality', help='adjust output video quality', dest='video_quality', type=int, default=18, choices=range(52), metavar='[0-51]')
    program.add_argument('-l', '--lang', help='Ui language', default="en")
    program.add_argument('--live-mirror', help='The live camera display as you see it in the front-facing camera frame', dest='live_mirror', action='store_true', default=False)
    program.add_argument('--live-resizable', help='The live camera frame is resizable', dest='live_resizable', action='store_true', default=False)
    program.add_argument('--max-memory', help='maximum amount of RAM in GB', dest='max_memory', type=int, default=suggest_max_memory())
    program.add_argument('--execution-provider', help='execution provider', dest='execution_provider', default=['cpu'], choices=suggest_execution_providers(), nargs='+')
    program.add_argument('--execution-threads', help='number of execution threads', dest='execution_threads', type=int, default=suggest_execution_threads())
    program.add_argument(
        '--face-detector-size',
        help='set face detector size as WIDTHxHEIGHT (e.g. 640x640)',
        dest='face_detector_size',
        type=_parse_face_detector_size,
        default=modules.globals.face_detector_size,
    )
    program.add_argument('-v', '--version', action='version', version=f'{modules.metadata.name} {modules.metadata.version}')

    # register deprecated args
    program.add_argument('-f', '--face', help=argparse.SUPPRESS, dest='source_path_deprecated')
    program.add_argument('--cpu-cores', help=argparse.SUPPRESS, dest='cpu_cores_deprecated', type=int)
    program.add_argument('--gpu-vendor', help=argparse.SUPPRESS, dest='gpu_vendor_deprecated')
    program.add_argument('--gpu-threads', help=argparse.SUPPRESS, dest='gpu_threads_deprecated', type=int)

    args = program.parse_args()

    modules.globals.source_path = args.source_path
    modules.globals.target_path = args.target_path
    modules.globals.output_path = normalize_output_path(modules.globals.source_path, modules.globals.target_path, args.output_path)
    modules.globals.frame_processors = args.frame_processor
    modules.globals.headless = args.source_path or args.target_path or args.output_path
    modules.globals.keep_fps = args.keep_fps
    modules.globals.keep_audio = args.keep_audio
    modules.globals.keep_frames = args.keep_frames
    modules.globals.many_faces = args.many_faces
    modules.globals.mouth_mask = args.mouth_mask
    modules.globals.nsfw_filter = args.nsfw_filter
    modules.globals.map_faces = args.map_faces
    modules.globals.video_encoder = args.video_encoder
    modules.globals.video_quality = args.video_quality
    modules.globals.live_mirror = args.live_mirror
    modules.globals.live_resizable = args.live_resizable
    modules.globals.max_memory = args.max_memory
    modules.globals.execution_providers = decode_execution_providers(args.execution_provider)
    modules.globals.execution_threads = args.execution_threads
<<<<<<< HEAD
    requested_face_detector_size = tuple(args.face_detector_size)
    default_face_detector_size = tuple(program.get_default("face_detector_size"))
    modules.globals.face_detector_size_cli_override = (
        requested_face_detector_size != default_face_detector_size
    )
    modules.globals.face_detector_size = requested_face_detector_size
=======
    modules.globals.face_detector_size = tuple(args.face_detector_size)
>>>>>>> 7400fc74

    if any(
        provider in modules.globals.execution_providers
        for provider in ("DmlExecutionProvider", "ROCMExecutionProvider")
    ):
        default_threads = program.get_default("execution_threads")

        if modules.globals.execution_threads != 1:
            if modules.globals.execution_threads == default_threads:
                print(
                    "\033[33mDirectML/ROCm detected. Limiting execution threads to 1 for stability.\033[0m"
                )
            else:
                print(
                    "\033[33mDirectML/ROCm detected. Overriding requested execution threads to 1 for stability.\033[0m"
                )

        modules.globals.execution_threads = 1
    modules.globals.lang = args.lang

    #for ENHANCER tumbler:
    if 'face_enhancer' in args.frame_processor:
        modules.globals.fp_ui['face_enhancer'] = True
    else:
        modules.globals.fp_ui['face_enhancer'] = False

    # translate deprecated args
    if args.source_path_deprecated:
        print('\033[33mArgument -f and --face are deprecated. Use -s and --source instead.\033[0m')
        modules.globals.source_path = args.source_path_deprecated
        modules.globals.output_path = normalize_output_path(args.source_path_deprecated, modules.globals.target_path, args.output_path)
    if args.cpu_cores_deprecated:
        print('\033[33mArgument --cpu-cores is deprecated. Use --execution-threads instead.\033[0m')
        modules.globals.execution_threads = args.cpu_cores_deprecated
    if args.gpu_vendor_deprecated == 'apple':
        print('\033[33mArgument --gpu-vendor apple is deprecated. Use --execution-provider coreml instead.\033[0m')
        modules.globals.execution_providers = decode_execution_providers(['coreml'])
    if args.gpu_vendor_deprecated == 'nvidia':
        print('\033[33mArgument --gpu-vendor nvidia is deprecated. Use --execution-provider cuda instead.\033[0m')
        modules.globals.execution_providers = decode_execution_providers(['cuda'])
    if args.gpu_vendor_deprecated == 'amd':
        print('\033[33mArgument --gpu-vendor amd is deprecated. Use --execution-provider amd instead.\033[0m')
        modules.globals.execution_providers = decode_execution_providers(['amd'])
    if args.gpu_threads_deprecated:
        print('\033[33mArgument --gpu-threads is deprecated. Use --execution-threads instead.\033[0m')
        modules.globals.execution_threads = args.gpu_threads_deprecated


def encode_execution_providers(execution_providers: List[str]) -> List[str]:
    return [execution_provider.replace('ExecutionProvider', '').lower() for execution_provider in execution_providers]


def decode_execution_providers(execution_providers: List[str]) -> List[str]:
    provider_aliases = {
        'directml': ['dml'],
        'amd': ['dml', 'rocm'],
    }

    normalized_execution_providers: List[str] = []
    for execution_provider in execution_providers:
        normalized_execution_providers.extend(
            provider_aliases.get(execution_provider, [execution_provider])
        )

    # remove duplicates while preserving order
    seen = set()
    normalized_execution_providers = [
        provider
        for provider in normalized_execution_providers
        if not (provider in seen or seen.add(provider))
    ]

    available_providers = onnxruntime.get_available_providers()
    encoded_providers = encode_execution_providers(available_providers)

    decoded: List[str] = []
    for provider, encoded_provider in zip(available_providers, encoded_providers):
        if any(
            normalized_provider in encoded_provider
            for normalized_provider in normalized_execution_providers
        ):
            decoded.append(provider)

    cpu_available = 'CPUExecutionProvider' in available_providers
    requested_amd = any(
        provider in decoded for provider in ('DmlExecutionProvider', 'ROCMExecutionProvider')
    )

    if requested_amd and cpu_available and 'CPUExecutionProvider' not in decoded:
        decoded.append('CPUExecutionProvider')

    if not decoded and normalized_execution_providers and 'CPUExecutionProvider' in available_providers:
        print('\033[33mRequested execution provider is not available. Falling back to CPU.\033[0m')
        decoded = ['CPUExecutionProvider']

    return decoded


def suggest_max_memory() -> int:
    if platform.system().lower() == 'darwin':
        return 4
    return 16


def suggest_execution_providers() -> List[str]:
    providers = encode_execution_providers(onnxruntime.get_available_providers())

    if 'dml' in providers and 'directml' not in providers:
        providers.append('directml')

    if 'rocm' in providers and 'amd' not in providers:
        providers.append('amd')
    elif 'dml' in providers and 'amd' not in providers:
        providers.append('amd')

    return providers


def suggest_execution_threads() -> int:
    if 'DmlExecutionProvider' in modules.globals.execution_providers:
        return 1
    if 'ROCMExecutionProvider' in modules.globals.execution_providers:
        return 1
    return 8


def limit_resources() -> None:
    # prevent tensorflow memory leak
    gpus = tensorflow.config.experimental.list_physical_devices('GPU')
    for gpu in gpus:
        tensorflow.config.experimental.set_memory_growth(gpu, True)
    # limit memory usage
    if modules.globals.max_memory:
        memory = modules.globals.max_memory * 1024 ** 3
        if platform.system().lower() == 'darwin':
            memory = modules.globals.max_memory * 1024 ** 6
        if platform.system().lower() == 'windows':
            import ctypes
            kernel32 = ctypes.windll.kernel32
            kernel32.SetProcessWorkingSetSize(-1, ctypes.c_size_t(memory), ctypes.c_size_t(memory))
        else:
            import resource
            resource.setrlimit(resource.RLIMIT_DATA, (memory, memory))


def release_resources() -> None:
    if 'CUDAExecutionProvider' in modules.globals.execution_providers:
        torch.cuda.empty_cache()


def pre_check() -> bool:
    if sys.version_info < (3, 9):
        update_status('Python version is not supported - please upgrade to 3.9 or higher.')
        return False
    if not shutil.which('ffmpeg'):
        update_status('ffmpeg is not installed.')
        return False
    return True


def update_status(message: str, scope: str = 'DLC.CORE') -> None:
    print(f'[{scope}] {message}')
    if not modules.globals.headless:
        ui.update_status(message)

def start() -> None:
    for frame_processor in get_frame_processors_modules(modules.globals.frame_processors):
        if not frame_processor.pre_start():
            return
    update_status('Processing...')
    # process image to image
    if has_image_extension(modules.globals.target_path):
        if modules.globals.nsfw_filter and ui.check_and_ignore_nsfw(modules.globals.target_path, destroy):
            return
        try:
            shutil.copy2(modules.globals.target_path, modules.globals.output_path)
        except Exception as e:
            print("Error copying file:", str(e))
        for frame_processor in get_frame_processors_modules(modules.globals.frame_processors):
            update_status('Progressing...', frame_processor.NAME)
            frame_processor.process_image(modules.globals.source_path, modules.globals.output_path, modules.globals.output_path)
            release_resources()
        if is_image(modules.globals.target_path):
            update_status('Processing to image succeed!')
        else:
            update_status('Processing to image failed!')
        return
    # process image to videos
    if modules.globals.nsfw_filter and ui.check_and_ignore_nsfw(modules.globals.target_path, destroy):
        return

    if not modules.globals.map_faces:
        update_status('Creating temp resources...')
        create_temp(modules.globals.target_path)
        update_status('Extracting frames...')
        extract_frames(modules.globals.target_path)

    temp_frame_paths = get_temp_frame_paths(modules.globals.target_path)
    for frame_processor in get_frame_processors_modules(modules.globals.frame_processors):
        update_status('Progressing...', frame_processor.NAME)
        frame_processor.process_video(modules.globals.source_path, temp_frame_paths)
        release_resources()
    # handles fps
    if modules.globals.keep_fps:
        update_status('Detecting fps...')
        fps = detect_fps(modules.globals.target_path)
        update_status(f'Creating video with {fps} fps...')
        create_video(modules.globals.target_path, fps)
    else:
        update_status('Creating video with 30.0 fps...')
        create_video(modules.globals.target_path)
    # handle audio
    if modules.globals.keep_audio:
        if modules.globals.keep_fps:
            update_status('Restoring audio...')
        else:
            update_status('Restoring audio might cause issues as fps are not kept...')
        restore_audio(modules.globals.target_path, modules.globals.output_path)
    else:
        move_temp(modules.globals.target_path, modules.globals.output_path)
    # clean and validate
    clean_temp(modules.globals.target_path)
    if is_video(modules.globals.target_path):
        update_status('Processing to video succeed!')
    else:
        update_status('Processing to video failed!')


def destroy(to_quit=True) -> None:
    if modules.globals.target_path:
        clean_temp(modules.globals.target_path)
    if to_quit: quit()


def run() -> None:
    parse_args()
    if not pre_check():
        return
    for frame_processor in get_frame_processors_modules(modules.globals.frame_processors):
        if not frame_processor.pre_check():
            return
    limit_resources()
    if modules.globals.headless:
        start()
    else:
        window = ui.init(start, destroy, modules.globals.lang)
        window.mainloop()<|MERGE_RESOLUTION|>--- conflicted
+++ resolved
@@ -111,16 +111,14 @@
     modules.globals.max_memory = args.max_memory
     modules.globals.execution_providers = decode_execution_providers(args.execution_provider)
     modules.globals.execution_threads = args.execution_threads
-<<<<<<< HEAD
     requested_face_detector_size = tuple(args.face_detector_size)
     default_face_detector_size = tuple(program.get_default("face_detector_size"))
     modules.globals.face_detector_size_cli_override = (
         requested_face_detector_size != default_face_detector_size
     )
     modules.globals.face_detector_size = requested_face_detector_size
-=======
     modules.globals.face_detector_size = tuple(args.face_detector_size)
->>>>>>> 7400fc74
+
 
     if any(
         provider in modules.globals.execution_providers
