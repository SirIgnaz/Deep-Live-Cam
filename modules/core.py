--- conflicted
+++ resolved
@@ -27,12 +27,8 @@
 warnings.filterwarnings('ignore', category=FutureWarning, module='insightface')
 warnings.filterwarnings('ignore', category=UserWarning, module='torchvision')
 
-
-<<<<<<< HEAD
 def _parse_face_detector_size(value: str) -> Tuple[int, int]:
-=======
 def _parse_face_detector_size(value: str) -> tuple[int, int]:
->>>>>>> 58818cb7
     normalized = value.lower().replace(" ", "").replace(",", "x")
     if "x" not in normalized:
         raise argparse.ArgumentTypeError(
@@ -121,11 +117,8 @@
         requested_face_detector_size != default_face_detector_size
     )
     modules.globals.face_detector_size = requested_face_detector_size
-<<<<<<< HEAD
-=======
     modules.globals.face_detector_size = tuple(args.face_detector_size)
 
->>>>>>> 58818cb7
 
     if any(
         provider in modules.globals.execution_providers
