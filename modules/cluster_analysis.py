--- conflicted
+++ resolved
@@ -12,19 +12,11 @@
 
     sample_kwargs = {}
     num_embeddings = len(embeddings)
-<<<<<<< HEAD
-    if num_embeddings > 1:
-        # ``silhouette_score`` performs an expensive pairwise distance computation.
-        # Sampling keeps the complexity manageable for long videos while
-        # producing a stable estimate for the optimal cluster count.
-        sample_kwargs["sample_size"] = min(120, num_embeddings)
-=======
     if num_embeddings > 1000:
         # ``silhouette_score`` performs an expensive pairwise distance computation.
         # Sampling keeps the complexity manageable for long videos while
         # producing a stable estimate for the optimal cluster count.
         sample_kwargs["sample_size"] = min(num_embeddings, 1000)
->>>>>>> f052cb85
         sample_kwargs["random_state"] = 0
 
     for idx, k in enumerate(K):
