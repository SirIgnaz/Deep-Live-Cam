"""Backend implementations for face enhancement models.

This module provides a small abstraction over the different face enhancement
implementations that Deep Live Cam can use.  While GFPGAN integrates tightly
with PyTorch, other solutions such as CodeFormer rely on ONNX Runtime.  The
``FaceEnhancerBackend`` base class keeps the interface consistent so the
high-level processor can swap implementations transparently.

Two concrete backends are provided:

``GfpganTorchBackend``
    A thin wrapper around :class:`gfpgan.GFPGANer`.  The underlying GFPGAN
    implementation already exposes an ``enhance`` method that performs all
    required logic, therefore the backend simply forwards the call.

``CodeFormerOnnxBackend``
    Runs CodeFormer through ONNX Runtime.  The backend expects a detected
    :class:`~modules.typing.Face` instance so that the face region can be
    cropped, optionally aligned, and replaced in the original frame after the
    model finishes.

The backends return the same tuple structure as GFPGAN (cropped faces, restored
faces, and the final full-resolution frame) so existing callers continue to
operate unchanged.
"""

from __future__ import annotations

import logging
from abc import ABC, abstractmethod
from typing import Any, Dict, Iterable, List, Optional, Tuple

import cv2
import numpy as np

try:  # Optional dependency, only required for CodeFormer.
    import onnxruntime as ort
except Exception:  # pragma: no cover - handled gracefully when unavailable.
    ort = None  # type: ignore[assignment]

from modules.typing import Face, Frame


logger = logging.getLogger(__name__)


class FaceEnhancerBackend(ABC):
    """Abstract base class for all face enhancer backends."""

    name: str

    def __init__(self, name: str) -> None:
        self.name = name

    @abstractmethod
    def enhance(
        self,
        frame: Frame,
        face: Optional[Face] = None,
        **kwargs: Any,
    ) -> Tuple[Optional[List[np.ndarray]], Optional[List[np.ndarray]], Frame]:
        """Enhance ``frame`` and optionally use ``face`` metadata.

        Parameters
        ----------
        frame:
            The BGR frame that should be enhanced.
        face:
            Optional detection metadata describing the face to enhance.  The
            base implementation makes no assumptions about the presence of the
            metadata, so backends that do not require it are free to ignore the
            parameter.
        **kwargs:
            Backend-specific keyword arguments forwarded to the implementation.

        Returns
        -------
        tuple
            A 3-tuple containing the cropped faces, restored faces, and the
            full-resolution frame.  The structure mirrors the values returned
            by :meth:`gfpgan.GFPGANer.enhance` for compatibility.
        """


class GfpganTorchBackend(FaceEnhancerBackend):
    """Adapter that forwards calls to ``gfpgan.GFPGANer``."""

    def __init__(self, enhancer: Any) -> None:
        super().__init__(name="gfpgan")
        self._enhancer = enhancer

    def enhance(
        self,
        frame: Frame,
        face: Optional[Face] = None,
        **kwargs: Any,
    ) -> Tuple[Optional[List[np.ndarray]], Optional[List[np.ndarray]], Frame]:
        # ``GFPGANer`` does not consume the optional ``face`` parameter.  The
        # signature accepts it for API compatibility with other backends.
        return self._enhancer.enhance(frame, **kwargs)


class CodeFormerOnnxBackend(FaceEnhancerBackend):
    """Face enhancement backend powered by a CodeFormer ONNX model.

    The backend uses a radial mask when compositing the restored face back into
    the frame.  The mask is generated from a normalized distance field so that
    the center of the face keeps a weight close to ``1`` while the values fade
    smoothly towards the borders.  ``mask_blur`` controls the Gaussian kernel
    applied to the mask, producing a soft elliptical feather that works for both
    ROI overlays and affine warps.  Empirically a kernel size around ``45``
    yielded a natural-looking transition while still keeping the restored facial
    details crisp.
<<<<<<< HEAD

    Before the alpha compositing step the backend optionally performs a simple
    colour transfer between the restored face and the destination region.
    Matching the first two Lab channel moments keeps the tonal values close to
    the surrounding frame and avoids sudden luminance jumps.  The behaviour can
    be tuned through ``color_correction_strength`` where ``0`` disables the
    adjustment and ``1`` applies the full transfer.
=======
>>>>>>> c5c6db91
    """

    def __init__(
        self,
        session: "ort.InferenceSession",
        fidelity: float = 0.7,
        input_size: int = 512,
        face_padding: float = 0.1,
        mask_blur: int = 45,
<<<<<<< HEAD
        color_correction_strength: float = 1.0,
=======
>>>>>>> c5c6db91
    ) -> None:
        if ort is None:
            raise RuntimeError("onnxruntime is required for CodeFormerOnnxBackend")

        if not isinstance(session, ort.InferenceSession):  # type: ignore[arg-type]
            raise TypeError("session must be an onnxruntime.InferenceSession instance")

        super().__init__(name="codeformer")
        self.session = session
        self.fidelity = float(np.clip(fidelity, 0.0, 1.0))
        self.input_size = int(max(32, input_size))
        self.face_padding = max(0.0, float(face_padding))
        self.mask_blur = int(max(0, mask_blur))  # 45 keeps the mask feather gentle by default.
<<<<<<< HEAD
        self.color_correction_strength = float(np.clip(color_correction_strength, 0.0, 1.0))
=======
>>>>>>> c5c6db91

        inputs = session.get_inputs()
        if not inputs:
            raise RuntimeError("CodeFormer ONNX model does not expose any inputs")

        self.input_name = inputs[0].name
        self.fidelity_name: Optional[str] = None
        if len(inputs) > 1:
            # Some exports keep the fidelity weight as an explicit input.  It is
            # usually named ``w`` or ``fidelity``.  We only support scalar
            # tensors, so inspect the shape as well.
            for tensor in inputs[1:]:
                if tensor.shape == [] or tensor.shape == [1] or tensor.shape == [1, 1]:
                    self.fidelity_name = tensor.name
                    break

        # Canonical five point template extracted from ArcFace; we only need
        # the first three points for affine alignment.
        template = np.array(
            [
                [38.2946, 51.6963],
                [73.5318, 51.5014],
                [56.0252, 71.7366],
            ],
            dtype=np.float32,
        )
        self._canonical_points = template * (self.input_size / 112.0)

    # ------------------------------------------------------------------
    # Utility helpers
    # ------------------------------------------------------------------
    def _prepare_input(self, aligned_face: np.ndarray) -> Dict[str, np.ndarray]:
        face_rgb = cv2.cvtColor(aligned_face, cv2.COLOR_BGR2RGB)
        face_tensor = face_rgb.astype(np.float32) / 255.0
        face_tensor = (face_tensor - 0.5) / 0.5
        face_tensor = np.transpose(face_tensor, (2, 0, 1))[None, ...]

        inputs: Dict[str, np.ndarray] = {self.input_name: face_tensor}
        if self.fidelity_name:
            inputs[self.fidelity_name] = np.array([self.fidelity], dtype=np.float32)
        return inputs

    def _run_session(self, inputs: Dict[str, np.ndarray]) -> np.ndarray:
        outputs = self.session.run(None, inputs)
        if not outputs:
            raise RuntimeError("CodeFormer ONNX model produced no outputs")

        restored = outputs[0]
        if restored.ndim != 4:
            raise RuntimeError(
                f"Unexpected output shape from CodeFormer model: {restored.shape}"
            )

        restored_face = restored[0]
        restored_face = np.transpose(restored_face, (1, 2, 0))
        restored_face = (restored_face * 0.5 + 0.5) * 255.0
        restored_face = np.clip(restored_face, 0, 255).astype(np.uint8)
        restored_face = cv2.cvtColor(restored_face, cv2.COLOR_RGB2BGR)
        return restored_face

    @staticmethod
    def _clamp_bbox(
        bbox: Iterable[float],
        frame_width: int,
        frame_height: int,
        padding: float = 0.0,
    ) -> Optional[Tuple[int, int, int, int]]:
        try:
            x1, y1, x2, y2 = [float(v) for v in bbox]
        except (TypeError, ValueError):
            return None

        width = x2 - x1
        height = y2 - y1
        if width <= 1 or height <= 1:
            return None

        pad_x = width * padding
        pad_y = height * padding

        x1 -= pad_x
        x2 += pad_x
        y1 -= pad_y
        y2 += pad_y

        x1 = int(np.clip(x1, 0, frame_width - 1))
        y1 = int(np.clip(y1, 0, frame_height - 1))
        x2 = int(np.clip(x2, x1 + 1, frame_width))
        y2 = int(np.clip(y2, y1 + 1, frame_height))
        return x1, y1, x2, y2

    def _create_mask(self, height: int, width: int) -> np.ndarray:
        """Create a smooth elliptical mask that fades towards the edges."""

        y = np.linspace(-1.0, 1.0, height, dtype=np.float32)
        x = np.linspace(-1.0, 1.0, width, dtype=np.float32)
        yy, xx = np.meshgrid(y, x, indexing="ij")
        distance = np.sqrt(xx**2 + yy**2)

        mask = np.clip(1.0 - distance, 0.0, 1.0)
        mask = mask**2

        if self.mask_blur > 0:
            kernel = max(1, self.mask_blur)
            if kernel % 2 == 0:
                kernel += 1
            mask = cv2.GaussianBlur(mask, (kernel, kernel), 0)

        mask = np.clip(mask, 0.0, 1.0)
        max_value = float(mask.max())
        if max_value > 0:
            mask /= max_value

        return mask[..., None]
<<<<<<< HEAD

    def _match_color(
        self,
        source: np.ndarray,
        reference: np.ndarray,
        mask: Optional[np.ndarray] = None,
    ) -> np.ndarray:
        """Match ``source`` colour statistics to ``reference`` using Lab moments."""

        if self.color_correction_strength <= 0.0:
            return source

        if mask is None:
            weights = np.ones(source.shape[:2], dtype=np.float32)
        else:
            weights = mask.astype(np.float32)
            if weights.ndim == 3:
                weights = weights[..., 0]

        total_weight = float(weights.sum())
        if total_weight <= 1e-6:
            return source

        src_lab = cv2.cvtColor(source, cv2.COLOR_BGR2LAB).astype(np.float32)
        ref_lab = cv2.cvtColor(reference, cv2.COLOR_BGR2LAB).astype(np.float32)

        weights_flat = weights.reshape(-1, 1)
        src_flat = src_lab.reshape(-1, 3)
        ref_flat = ref_lab.reshape(-1, 3)

        src_mean = (src_flat * weights_flat).sum(axis=0) / total_weight
        ref_mean = (ref_flat * weights_flat).sum(axis=0) / total_weight

        src_var = (weights_flat * (src_flat - src_mean) ** 2).sum(axis=0) / total_weight
        ref_var = (weights_flat * (ref_flat - ref_mean) ** 2).sum(axis=0) / total_weight

        src_std = np.sqrt(np.maximum(src_var, 1e-6))
        ref_std = np.sqrt(np.maximum(ref_var, 1e-6))

        adjusted_flat = ((src_flat - src_mean) / src_std) * ref_std + ref_mean
        adjusted_lab = adjusted_flat.reshape(src_lab.shape)

        strength = self.color_correction_strength
        corrected_lab = src_lab + strength * (adjusted_lab - src_lab)

        corrected_bgr = cv2.cvtColor(np.clip(corrected_lab, 0, 255).astype(np.uint8), cv2.COLOR_LAB2BGR)
        return corrected_bgr
=======
>>>>>>> c5c6db91

    # ------------------------------------------------------------------
    # Public API
    # ------------------------------------------------------------------
    def enhance(
        self,
        frame: Frame,
        face: Optional[Face] = None,
        **kwargs: Any,
    ) -> Tuple[Optional[List[np.ndarray]], Optional[List[np.ndarray]], Frame]:
        if face is None:
            logger.debug("CodeFormerOnnxBackend.enhance called without a face; returning original frame")
            return None, None, frame

        frame_height, frame_width = frame.shape[:2]
        bbox = getattr(face, "bbox", None)
        if bbox is None:
            logger.debug("Face metadata does not include a bounding box; skipping enhancement")
            return None, None, frame

        clamped_bbox = self._clamp_bbox(bbox, frame_width, frame_height, self.face_padding)
        if clamped_bbox is None:
            logger.debug("Invalid bounding box detected %s; skipping enhancement", bbox)
            return None, None, frame

        x1, y1, x2, y2 = clamped_bbox
        roi = frame[y1:y2, x1:x2]
        if roi.size == 0:
            logger.debug("Empty region of interest extracted from frame; skipping enhancement")
            return None, None, frame

        kps = getattr(face, "kps", None)
        use_alignment = kps is not None and len(kps) >= 3
        try:
            if use_alignment:
                src_points = np.asarray(kps[:3], dtype=np.float32)
                affine = cv2.getAffineTransform(src_points, self._canonical_points)
                aligned = cv2.warpAffine(
                    frame,
                    affine,
                    (self.input_size, self.input_size),
                    flags=cv2.INTER_LINEAR,
                    borderMode=cv2.BORDER_REFLECT,
                )
                inverse_affine = cv2.invertAffineTransform(affine)
            else:
                inverse_affine = None
                aligned = cv2.resize(roi, (self.input_size, self.input_size), interpolation=cv2.INTER_LINEAR)

            model_inputs = self._prepare_input(aligned)
            restored_face = self._run_session(model_inputs)

            output_frame = frame.copy()

            if inverse_affine is not None:
                canvas = cv2.warpAffine(
                    restored_face,
                    inverse_affine,
                    (frame_width, frame_height),
                    flags=cv2.INTER_LINEAR,
                    borderMode=cv2.BORDER_REFLECT,
                )
                base_mask = self._create_mask(self.input_size, self.input_size).squeeze(-1)
                mask = cv2.warpAffine(
                    base_mask,
                    inverse_affine,
                    (frame_width, frame_height),
                    flags=cv2.INTER_LINEAR,
                    borderMode=cv2.BORDER_CONSTANT,
                    borderValue=0,
                )
<<<<<<< HEAD
                mask = np.clip(mask, 0.0, 1.0).astype(np.float32)
                corrected_canvas = self._match_color(canvas, output_frame, mask)
                mask_3c = mask[..., None]
                inv_mask_3c = np.float32(1.0) - mask_3c
=======
                mask = np.clip(mask, 0.0, 1.0)
                mask = mask[..., None]
>>>>>>> c5c6db91

                blended = (
                    corrected_canvas.astype(np.float32) * mask_3c
                    + output_frame.astype(np.float32) * inv_mask_3c
                )
                output_frame = np.clip(blended, 0, 255).astype(np.uint8)
            else:
                resized_face = cv2.resize(
                    restored_face,
                    (x2 - x1, y2 - y1),
                    interpolation=cv2.INTER_LINEAR,
                )
                mask = self._create_mask(y2 - y1, x2 - x1)
                base_region = output_frame[y1:y2, x1:x2]
                corrected_face = self._match_color(resized_face, base_region, mask)
                base_region_float = base_region.astype(np.float32)
                mask_float = mask.astype(np.float32)
                inv_mask = np.float32(1.0) - mask_float
                blended = (
                    corrected_face.astype(np.float32) * mask_float
                    + base_region_float * inv_mask
                )
                output_frame[y1:y2, x1:x2] = np.clip(blended, 0, 255).astype(np.uint8)

            return None, [restored_face], output_frame
        except Exception as exc:  # pragma: no cover - defensive logging path.
            logger.exception("CodeFormer enhancement failed: %s", exc)
            return None, None, frame
<|MERGE_RESOLUTION|>--- conflicted
+++ resolved
@@ -111,7 +111,7 @@
     ROI overlays and affine warps.  Empirically a kernel size around ``45``
     yielded a natural-looking transition while still keeping the restored facial
     details crisp.
-<<<<<<< HEAD
+
 
     Before the alpha compositing step the backend optionally performs a simple
     colour transfer between the restored face and the destination region.
@@ -119,8 +119,7 @@
     the surrounding frame and avoids sudden luminance jumps.  The behaviour can
     be tuned through ``color_correction_strength`` where ``0`` disables the
     adjustment and ``1`` applies the full transfer.
-=======
->>>>>>> c5c6db91
+
     """
 
     def __init__(
@@ -130,10 +129,10 @@
         input_size: int = 512,
         face_padding: float = 0.1,
         mask_blur: int = 45,
-<<<<<<< HEAD
+
         color_correction_strength: float = 1.0,
-=======
->>>>>>> c5c6db91
+
+
     ) -> None:
         if ort is None:
             raise RuntimeError("onnxruntime is required for CodeFormerOnnxBackend")
@@ -147,10 +146,8 @@
         self.input_size = int(max(32, input_size))
         self.face_padding = max(0.0, float(face_padding))
         self.mask_blur = int(max(0, mask_blur))  # 45 keeps the mask feather gentle by default.
-<<<<<<< HEAD
+
         self.color_correction_strength = float(np.clip(color_correction_strength, 0.0, 1.0))
-=======
->>>>>>> c5c6db91
 
         inputs = session.get_inputs()
         if not inputs:
@@ -265,7 +262,7 @@
             mask /= max_value
 
         return mask[..., None]
-<<<<<<< HEAD
+
 
     def _match_color(
         self,
@@ -313,9 +310,6 @@
 
         corrected_bgr = cv2.cvtColor(np.clip(corrected_lab, 0, 255).astype(np.uint8), cv2.COLOR_LAB2BGR)
         return corrected_bgr
-=======
->>>>>>> c5c6db91
-
     # ------------------------------------------------------------------
     # Public API
     # ------------------------------------------------------------------
@@ -386,15 +380,12 @@
                     borderMode=cv2.BORDER_CONSTANT,
                     borderValue=0,
                 )
-<<<<<<< HEAD
                 mask = np.clip(mask, 0.0, 1.0).astype(np.float32)
                 corrected_canvas = self._match_color(canvas, output_frame, mask)
                 mask_3c = mask[..., None]
                 inv_mask_3c = np.float32(1.0) - mask_3c
-=======
                 mask = np.clip(mask, 0.0, 1.0)
                 mask = mask[..., None]
->>>>>>> c5c6db91
 
                 blended = (
                     corrected_canvas.astype(np.float32) * mask_3c
