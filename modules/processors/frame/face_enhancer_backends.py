--- conflicted
+++ resolved
@@ -128,10 +128,6 @@
         face_padding: float = 0.1,
         mask_blur: int = 45,
         color_correction_strength: float = 1.0,
-<<<<<<< HEAD
-=======
-
->>>>>>> 25639d06
     ) -> None:
         if ort is None:
             raise RuntimeError("onnxruntime is required for CodeFormerOnnxBackend")
@@ -382,11 +378,8 @@
                 corrected_canvas = self._match_color(canvas, output_frame, mask)
                 mask_3c = mask[..., None]
                 inv_mask_3c = np.float32(1.0) - mask_3c
-<<<<<<< HEAD
-=======
                 mask = np.clip(mask, 0.0, 1.0)
                 mask = mask[..., None]
->>>>>>> 25639d06
 
                 blended = (
                     corrected_canvas.astype(np.float32) * mask_3c
