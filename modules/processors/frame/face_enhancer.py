--- conflicted
+++ resolved
@@ -111,13 +111,13 @@
             (
                 f"{message}"
                 "\nContinuing with CPU fallback; this can be significantly slower, "
-<<<<<<< HEAD
+
                 "especially on high-resolution videos. The interface may look"
                 " idle while the CPU works through each frame, but progress"
                 " updates will resume once the first frame finishes."
-=======
+
                 "especially on high-resolution videos."
->>>>>>> f0d5fdf4
+main
             ),
             NAME,
         )
