--- conflicted
+++ resolved
@@ -36,7 +36,6 @@
         FACE_ANALYSER = insightface.app.FaceAnalysis(
             name='buffalo_l', providers=modules.globals.execution_providers
         )
-<<<<<<< HEAD
         try:
             FACE_ANALYSER.prepare(
                 ctx_id=0, det_size=modules.globals.face_detector_size
@@ -54,11 +53,9 @@
             else:
                 FACE_ANALYSER = None
                 raise error
-=======
         FACE_ANALYSER.prepare(
             ctx_id=0, det_size=modules.globals.face_detector_size
         )
->>>>>>> 7400fc74
     return FACE_ANALYSER
 
 
