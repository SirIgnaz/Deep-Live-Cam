import os
import shutil
<<<<<<< HEAD
from typing import Any, Optional, Tuple
=======
from typing import Any, Optional
>>>>>>> 58818cb7
import insightface

import cv2
import numpy as np
import modules.globals
from tqdm import tqdm
from modules.typing import Frame
from modules.cluster_analysis import find_cluster_centroids, find_closest_centroid
from modules.utilities import get_temp_directory_path, create_temp, extract_frames, clean_temp, get_temp_frame_paths
from modules.mapping_utils import clone_frame_entries
from pathlib import Path

FACE_ANALYSER = None

MIN_FACE_DET_SCORE = 0.5


def _get_face_attribute(face: Any, attribute: str, default: Any = None) -> Any:
    if isinstance(face, dict):
        return face.get(attribute, default)
    return getattr(face, attribute, default)


def _get_face_det_score(face: Any) -> float:
    score = _get_face_attribute(face, 'det_score')
    return score if score is not None else 0.0


def get_face_analyser() -> Any:
    global FACE_ANALYSER

    if FACE_ANALYSER is None:
        FACE_ANALYSER = insightface.app.FaceAnalysis(
            name='buffalo_l', providers=modules.globals.execution_providers
        )
        try:
            FACE_ANALYSER.prepare(
                ctx_id=0, det_size=modules.globals.face_detector_size
            )
        except Exception as error:
            default_size = (640, 640)
            if modules.globals.face_detector_size != default_size:
                print(
                    "\033[33mFailed to prepare face analyser with det_size="
                    f"{modules.globals.face_detector_size}. Falling back to {default_size}."
                    f" Error: {error}\033[0m"
                )
                modules.globals.face_detector_size = default_size
                FACE_ANALYSER.prepare(ctx_id=0, det_size=default_size)
            else:
                FACE_ANALYSER = None
                raise error
<<<<<<< HEAD
    return FACE_ANALYSER


def reset_face_analyser(det_size: Optional[Tuple[int, int]] = None) -> Tuple[int, int]:
=======
        FACE_ANALYSER.prepare(
            ctx_id=0, det_size=modules.globals.face_detector_size
        )
    return FACE_ANALYSER


def reset_face_analyser(det_size: Optional[tuple[int, int]] = None) -> tuple[int, int]:
>>>>>>> 58818cb7
    """Reset the cached face analyser and optionally set a new detector size."""

    global FACE_ANALYSER

    if det_size is not None:
        modules.globals.face_detector_size = det_size

    FACE_ANALYSER = None

    # Trigger a re-initialisation so det_size fallbacks are handled immediately.
    get_face_analyser()

    return modules.globals.face_detector_size


def get_one_face(frame: Frame) -> Any:
    face = get_face_analyser().get(frame)
    try:
        return min(face, key=lambda x: x.bbox[0])
    except ValueError:
        return None


def get_many_faces(frame: Frame) -> Any:
    try:
        return get_face_analyser().get(frame)
    except IndexError:
        return None

def has_valid_map() -> bool:
    for map in modules.globals.source_target_map:
        if "source" in map and "target" in map:
            return True
    return False

def default_source_face() -> Any:
    for map in modules.globals.source_target_map:
        if "source" in map:
            return map['source']['face']
    return None

def simplify_maps() -> Any:
    centroids = []
    faces = []
    for map in modules.globals.source_target_map:
        if "source" in map and "target" in map:
            centroids.append(map['target']['face'].normed_embedding)
            faces.append(map['source']['face'])

    modules.globals.simple_map = {'source_faces': faces, 'target_embeddings': centroids}
    return None

def add_blank_map() -> Any:
    try:
        max_id = -1
        if len(modules.globals.source_target_map) > 0:
            max_id = max(modules.globals.source_target_map, key=lambda x: x['id'])['id']

        modules.globals.source_target_map.append({
                'id' : max_id + 1
                })
    except ValueError:
        return None
    
def get_unique_faces_from_target_image() -> Any:
    try:
        modules.globals.source_target_map = []
        target_frame = cv2.imread(modules.globals.target_path)
        many_faces = get_many_faces(target_frame)
        i = 0

        for face in many_faces:
            x_min, y_min, x_max, y_max = face['bbox']
            modules.globals.source_target_map.append({
                'id' : i, 
                'target' : {
                            'cv2' : target_frame[int(y_min):int(y_max), int(x_min):int(x_max)],
                            'face' : face
                            }
                })
            i = i + 1
    except ValueError:
        return None
    
    
def get_unique_faces_from_target_video() -> Any:
    try:
        modules.globals.source_target_map = []
        frame_face_embeddings = []
        face_embeddings = []
    
        print('Creating temp resources...')
        clean_temp(modules.globals.target_path)
        create_temp(modules.globals.target_path)
        print('Extracting frames...')
        extract_frames(modules.globals.target_path)

        temp_frame_paths = get_temp_frame_paths(modules.globals.target_path)

        i = 0
        for temp_frame_path in tqdm(temp_frame_paths, desc="Extracting face embeddings from frames"):
            temp_frame = cv2.imread(temp_frame_path)
            many_faces = get_many_faces(temp_frame)

            filtered_faces = []
            if many_faces:
                for face in many_faces:
                    if _get_face_det_score(face) >= MIN_FACE_DET_SCORE:
                        face_embeddings.append(face.normed_embedding)
                        filtered_faces.append(face)
            frame_face_embeddings.append({'frame': i, 'faces': filtered_faces, 'location': temp_frame_path})
            i += 1

        centroids = find_cluster_centroids(face_embeddings) if face_embeddings else []

        if centroids:
            for frame in frame_face_embeddings:
                for face in frame['faces']:
                    closest_centroid_index, _ = find_closest_centroid(centroids, face.normed_embedding)
                    if isinstance(face, dict):
                        face['target_centroid'] = closest_centroid_index
                    else:
                        setattr(face, 'target_centroid', closest_centroid_index)

        for i in range(len(centroids)):
            modules.globals.source_target_map.append({
                'id' : i
            })

            temp = []
            for frame in tqdm(frame_face_embeddings, desc=f"Mapping frame embeddings to centroids-{i}"):
                faces_for_centroid = [
                    face for face in frame['faces']
                    if _get_face_attribute(face, 'target_centroid') == i and _get_face_det_score(face) >= MIN_FACE_DET_SCORE
                ]
                temp.append({'frame': frame['frame'], 'faces': faces_for_centroid, 'location': frame['location']})

            filtered_temp = clone_frame_entries(temp)

            modules.globals.source_target_map[i]['_all_target_faces_in_frame'] = temp
            modules.globals.source_target_map[i]['target_faces_in_frame_filtered'] = filtered_temp
            modules.globals.source_target_map[i]['target_faces_in_frame'] = filtered_temp

        # dump_faces(centroids, frame_face_embeddings)
        default_target_face()
    except ValueError:
        return None
    

def default_target_face():
    for map in modules.globals.source_target_map:
        frames = map.get('target_faces_in_frame_filtered') or map.get('target_faces_in_frame') or []
        best_face = None
        best_frame = None
        for frame in frames:
            if len(frame['faces']) > 0:
                best_face = frame['faces'][0]
                best_frame = frame
                break

        if not best_face or not best_frame:
            continue

        for frame in frames:
            for face in frame['faces']:
                if face['det_score'] > best_face['det_score']:
                    best_face = face
                    best_frame = frame

        if best_face and best_frame:
            x_min, y_min, x_max, y_max = best_face['bbox']

            target_frame = cv2.imread(best_frame['location'])
            map['target'] = {
                            'cv2' : target_frame[int(y_min):int(y_max), int(x_min):int(x_max)],
                            'face' : best_face
                            }


def dump_faces(centroids: Any, frame_face_embeddings: list):
    temp_directory_path = get_temp_directory_path(modules.globals.target_path)

    for i in range(len(centroids)):
        if os.path.exists(temp_directory_path + f"/{i}") and os.path.isdir(temp_directory_path + f"/{i}"):
            shutil.rmtree(temp_directory_path + f"/{i}")
        Path(temp_directory_path + f"/{i}").mkdir(parents=True, exist_ok=True)

        for frame in tqdm(frame_face_embeddings, desc=f"Copying faces to temp/./{i}"):
            temp_frame = cv2.imread(frame['location'])

            j = 0
            for face in frame['faces']:
                if face['target_centroid'] == i:
                    x_min, y_min, x_max, y_max = face['bbox']

                    if temp_frame[int(y_min):int(y_max), int(x_min):int(x_max)].size > 0:
                        cv2.imwrite(temp_directory_path + f"/{i}/{frame['frame']}_{j}.png", temp_frame[int(y_min):int(y_max), int(x_min):int(x_max)])
                j += 1<|MERGE_RESOLUTION|>--- conflicted
+++ resolved
@@ -1,10 +1,8 @@
 import os
 import shutil
-<<<<<<< HEAD
+
 from typing import Any, Optional, Tuple
-=======
 from typing import Any, Optional
->>>>>>> 58818cb7
 import insightface
 
 import cv2
@@ -57,12 +55,8 @@
             else:
                 FACE_ANALYSER = None
                 raise error
-<<<<<<< HEAD
     return FACE_ANALYSER
-
-
 def reset_face_analyser(det_size: Optional[Tuple[int, int]] = None) -> Tuple[int, int]:
-=======
         FACE_ANALYSER.prepare(
             ctx_id=0, det_size=modules.globals.face_detector_size
         )
@@ -70,7 +64,7 @@
 
 
 def reset_face_analyser(det_size: Optional[tuple[int, int]] = None) -> tuple[int, int]:
->>>>>>> 58818cb7
+
     """Reset the cached face analyser and optionally set a new detector size."""
 
     global FACE_ANALYSER
